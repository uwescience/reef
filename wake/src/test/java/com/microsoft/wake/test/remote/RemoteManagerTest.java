/**
 * Copyright (C) 2014 Microsoft Corporation
 *
 * Licensed under the Apache License, Version 2.0 (the "License");
 * you may not use this file except in compliance with the License.
 * You may obtain a copy of the License at
 *
 *         http://www.apache.org/licenses/LICENSE-2.0
 *
 * Unless required by applicable law or agreed to in writing, software
 * distributed under the License is distributed on an "AS IS" BASIS,
 * WITHOUT WARRANTIES OR CONDITIONS OF ANY KIND, either express or implied.
 * See the License for the specific language governing permissions and
 * limitations under the License.
 */
package com.microsoft.wake.test.remote;

import java.net.UnknownHostException;
import java.util.ArrayList;
import java.util.HashMap;
import java.util.Map;
import java.util.concurrent.Callable;
import java.util.concurrent.ExecutorService;
import java.util.concurrent.Executors;
import java.util.concurrent.Future;
import java.util.concurrent.atomic.AtomicInteger;
import java.util.logging.Level;

import org.junit.Assert;
import org.junit.Rule;
import org.junit.Test;
import org.junit.rules.TestName;

import com.microsoft.wake.EventHandler;
import com.microsoft.wake.impl.LoggingEventHandler;
import com.microsoft.wake.impl.LoggingUtils;
import com.microsoft.wake.impl.TimerStage;
import com.microsoft.wake.remote.Codec;
import com.microsoft.wake.remote.NetUtils;
import com.microsoft.wake.remote.RemoteIdentifier;
import com.microsoft.wake.remote.RemoteIdentifierFactory;
import com.microsoft.wake.remote.RemoteManager;
import com.microsoft.wake.remote.RemoteMessage;
import com.microsoft.wake.remote.impl.DefaultRemoteIdentifierFactoryImplementation;
import com.microsoft.wake.remote.impl.DefaultRemoteManagerImplementation;
import com.microsoft.wake.remote.impl.MultiCodec;
import com.microsoft.wake.remote.impl.ObjectSerializableCodec;
import com.microsoft.wake.test.util.Monitor;
import com.microsoft.wake.test.util.TimeoutHandler;
<<<<<<< HEAD
=======

import org.junit.Assert;
import org.junit.Rule;
import org.junit.Test;
import org.junit.rules.TestName;

import java.net.UnknownHostException;
import java.util.HashMap;
import java.util.Map;
import java.util.concurrent.Callable;
import java.util.concurrent.ExecutorService;
import java.util.concurrent.Executors;
import java.util.concurrent.Future;
import java.util.concurrent.atomic.AtomicInteger;
import java.util.logging.Level;
>>>>>>> a2e4cc98

public class RemoteManagerTest {

  @Rule
  public final TestName name = new TestName();

  final String logPrefix = "TEST ";
  final int port = 9100;

  @Test
  public void testRemoteManagerTest() throws Exception {
    System.out.println(logPrefix + name.getMethodName());
    LoggingUtils.setLoggingLevel(Level.INFO);

    Monitor monitor = new Monitor();
    TimerStage timer = new TimerStage(new TimeoutHandler(monitor), 2000, 2000);

    Map<Class<?>, Codec<?>> clazzToCodecMap = new HashMap<Class<?>, Codec<?>>();
    clazzToCodecMap.put(StartEvent.class, new ObjectSerializableCodec<StartEvent>());
    clazzToCodecMap.put(TestEvent.class, new ObjectSerializableCodec<TestEvent>());
    clazzToCodecMap.put(TestEvent1.class, new ObjectSerializableCodec<TestEvent1>());
    clazzToCodecMap.put(TestEvent2.class, new ObjectSerializableCodec<TestEvent2>());
    Codec<?> codec = new MultiCodec<Object>(clazzToCodecMap);

    String hostAddress = NetUtils.getLocalAddress();

    RemoteManager rm = new DefaultRemoteManagerImplementation("name", hostAddress, port, codec, new LoggingEventHandler<Throwable>(), false, 1, 10000);
    RemoteIdentifierFactory factory = new DefaultRemoteIdentifierFactoryImplementation();
    RemoteIdentifier remoteId = factory.getNewInstance("socket://" + hostAddress + ":" + port);
    Assert.assertTrue(rm.getMyIdentifier().equals(remoteId));

    EventHandler<StartEvent> proxyConnection = rm.getHandler(remoteId, StartEvent.class);
    EventHandler<TestEvent1> proxyHandler1 = rm.getHandler(remoteId, TestEvent1.class);
    EventHandler<TestEvent2> proxyHandler2 = rm.getHandler(remoteId, TestEvent2.class);

    AtomicInteger counter = new AtomicInteger(0);
    int finalSize = 2;
    rm.registerHandler(StartEvent.class, new MessageTypeEventHandler<StartEvent>(rm, monitor, counter, finalSize));


    proxyConnection.onNext(new StartEvent());

    monitor.mwait();
    proxyHandler1.onNext(new TestEvent1("hello1", 0.0));// registration after send expected to fail
    proxyHandler2.onNext(new TestEvent2("hello2", 1.0));


    monitor.mwait();

    Assert.assertEquals(finalSize, counter.get());

    rm.close();
    timer.close();
  }


  @Test
  public void testRemoteManagerConnectionRetryTest() throws Exception {
    ExecutorService smExecutor = Executors.newFixedThreadPool(1);
    ExecutorService rmExecutor = Executors.newFixedThreadPool(1);

    RemoteManager sendingManager = getTestRemoteManager("sender", 9000, 3, 2000);

    Future<Integer> smFuture = smExecutor.submit(new SendingRemoteManagerThread(sendingManager, 9010, 20000));
    Thread.sleep(1000);

    RemoteManager receivingManager = getTestRemoteManager("receiver", 9010, 1, 2000);
    Future<Integer> rmFuture = rmExecutor.submit(new ReceivingRemoteManagerThread(receivingManager, 20000, 1, 2));

    int smCnt = smFuture.get();
    int rmCnt = rmFuture.get();

    receivingManager.close();
    sendingManager.close();

    Assert.assertEquals(0, smCnt);
    Assert.assertEquals(2, rmCnt);
  }

  
  @Test
  public void testRemoteManagerConnectionRetryTest() throws Exception {
    ExecutorService smExecutor = Executors.newFixedThreadPool(1);
    ExecutorService rmExecutor = Executors.newFixedThreadPool(1);
    
    RemoteManager sendingManager = getTestRemoteManager("sender", 9000, 3, 2000);
    
    Future<Integer> smFuture = smExecutor.submit(new SendingRemoteManagerThread(sendingManager, 9010, 20000));
    Thread.sleep(1000);
    
    RemoteManager receivingManager = getTestRemoteManager("receiver", 9010, 1, 2000);
    Future<Integer> rmFuture = rmExecutor.submit(new ReceivingRemoteManagerThread(receivingManager, 20000, 1, 2));

    int smCnt = smFuture.get();
    int rmCnt = rmFuture.get();

    receivingManager.close();
    sendingManager.close();
    
    Assert.assertEquals(0, smCnt);
    Assert.assertEquals(2, rmCnt);
    
  }

  
  @Test
  public void testRemoteManagerConnectionRetryWithMultipleSenderTest() throws Exception {
    int numOfSenderThreads = 5;
    ExecutorService smExecutor = Executors.newFixedThreadPool(numOfSenderThreads);
    ExecutorService rmExecutor = Executors.newFixedThreadPool(1);
    ArrayList<Future<Integer>> smFutures = new ArrayList<Future<Integer>>(numOfSenderThreads);
    
    RemoteManager sendingManager = getTestRemoteManager("sender", 9000, 3, 5000);

    for (int i = 0; i < numOfSenderThreads; i++) {
      smFutures.add(smExecutor.submit(new SendingRemoteManagerThread(sendingManager, 9010, 20000)));
    }
    
    Thread.sleep(2000);
    
    RemoteManager receivingManager = getTestRemoteManager("receiver", 9010, 1, 2000);
    Future<Integer> receivingFuture = rmExecutor.submit(new ReceivingRemoteManagerThread(receivingManager, 20000, numOfSenderThreads, 2));
    
    // waiting sending remote manager.
    for (Future<Integer> future : smFutures) {
      future.get();
    }
    
    // waiting receiving remote manager
    int rmCnt = receivingFuture.get();
    
    sendingManager.close();
    receivingManager.close();
    
    // get the result
    Assert.assertEquals(2 * numOfSenderThreads, rmCnt);
  }
  

  @Test
  public void testRemoteManagerOrderingGuaranteeTest() throws Exception {
    System.out.println(logPrefix + name.getMethodName());
    LoggingUtils.setLoggingLevel(Level.INFO);

    Monitor monitor = new Monitor();
    TimerStage timer = new TimerStage(new TimeoutHandler(monitor), 2000, 2000);

    Map<Class<?>, Codec<?>> clazzToCodecMap = new HashMap<Class<?>, Codec<?>>();
    clazzToCodecMap.put(StartEvent.class, new ObjectSerializableCodec<StartEvent>());
    clazzToCodecMap.put(TestEvent.class, new ObjectSerializableCodec<TestEvent>());
    clazzToCodecMap.put(TestEvent1.class, new ObjectSerializableCodec<TestEvent1>());
    clazzToCodecMap.put(TestEvent2.class, new ObjectSerializableCodec<TestEvent2>());
    Codec<?> codec = new MultiCodec<Object>(clazzToCodecMap);

    String hostAddress = NetUtils.getLocalAddress();

    RemoteManager rm = new DefaultRemoteManagerImplementation("name", hostAddress, port, codec, new LoggingEventHandler<Throwable>(), true, 1, 10000);
    RemoteIdentifierFactory factory = new DefaultRemoteIdentifierFactoryImplementation();
    RemoteIdentifier remoteId = factory.getNewInstance("socket://" + hostAddress + ":" + port);

    EventHandler<StartEvent> proxyConnection = rm.getHandler(remoteId, StartEvent.class);
    EventHandler<TestEvent1> proxyHandler1 = rm.getHandler(remoteId, TestEvent1.class);
    EventHandler<TestEvent2> proxyHandler2 = rm.getHandler(remoteId, TestEvent2.class);

    AtomicInteger counter = new AtomicInteger(0);
    int finalSize = 2;
    rm.registerHandler(StartEvent.class, new MessageTypeEventHandler<StartEvent>(rm, monitor, counter, finalSize));

    proxyConnection.onNext(new StartEvent());

    monitor.mwait();

    proxyHandler1.onNext(new TestEvent1("hello1", 0.0));
    proxyHandler2.onNext(new TestEvent2("hello2", 1.0));

    monitor.mwait();

    Assert.assertEquals(finalSize, counter.get());

    rm.close();
    timer.close();
  }

  @Test
  public void testRemoteManagerPBufTest() throws Exception {
    System.out.println(logPrefix + name.getMethodName());
    LoggingUtils.setLoggingLevel(Level.INFO);

    Monitor monitor = new Monitor();
    TimerStage timer = new TimerStage(new TimeoutHandler(monitor), 2000, 2000);

    Map<Class<?>, Codec<?>> clazzToCodecMap = new HashMap<Class<?>, Codec<?>>();
    clazzToCodecMap.put(TestEvent.class, new TestEventCodec());
    Codec<?> codec = new MultiCodec<Object>(clazzToCodecMap);

    String hostAddress = NetUtils.getLocalAddress();

    RemoteManager rm = new DefaultRemoteManagerImplementation("name", hostAddress, port, codec, new LoggingEventHandler<Throwable>(), false, 1, 10000);

    RemoteIdentifierFactory factory = new DefaultRemoteIdentifierFactoryImplementation();
    RemoteIdentifier remoteId = factory.getNewInstance("socket://" + hostAddress + ":" + port);

    EventHandler<TestEvent> proxyHandler = rm.getHandler(remoteId, TestEvent.class);

    AtomicInteger counter = new AtomicInteger(0);
    int finalSize = 0;
    rm.registerHandler(TestEvent.class, new MessageTypeEventHandler<TestEvent>(rm, monitor, counter, finalSize));

    proxyHandler.onNext(new TestEvent("hello", 0.0));

    monitor.mwait();

    Assert.assertEquals(finalSize, counter.get());

    rm.close();
    timer.close();
  }

  @Test
  public void testRemoteManagerExceptionTest() {
    System.out.println(logPrefix + name.getMethodName());
    LoggingUtils.setLoggingLevel(Level.INFO);

    Monitor monitor = new Monitor();
    TimerStage timer = new TimerStage(new TimeoutHandler(monitor), 2000, 2000);

    Map<Class<?>, Codec<?>> clazzToCodecMap = new HashMap<Class<?>, Codec<?>>();
    clazzToCodecMap.put(StartEvent.class, new ObjectSerializableCodec<StartEvent>());
    clazzToCodecMap.put(TestEvent.class, new ObjectSerializableCodec<TestEvent>());
    Codec<?> codec = new MultiCodec<Object>(clazzToCodecMap);

    String hostAddress = NetUtils.getLocalAddress();

    ExceptionHandler errorHandler = new ExceptionHandler(monitor);
    try (RemoteManager rm = new DefaultRemoteManagerImplementation("name", hostAddress, port, codec, errorHandler, false, 1, 10000)) {
      RemoteIdentifierFactory factory = new DefaultRemoteIdentifierFactoryImplementation();
      RemoteIdentifier remoteId = factory.getNewInstance("socket://" + hostAddress + ":" + port);

      EventHandler<StartEvent> proxyConnection = rm.getHandler(remoteId, StartEvent.class);
      rm.registerHandler(StartEvent.class, new ExceptionGenEventHandler<StartEvent>("recvExceptionGen"));

      proxyConnection.onNext(new StartEvent());
      monitor.mwait();
      timer.close();

    } catch (UnknownHostException e) {
      e.printStackTrace();
    } catch (Exception e) {
      e.printStackTrace();
    }
  }
  
  private RemoteManager getTestRemoteManager(String name, int localPort, int retry, int retryTimeout){
    Map<Class<?>, Codec<?>> clazzToCodecMap = new HashMap<Class<?>, Codec<?>>();
    clazzToCodecMap.put(StartEvent.class, new ObjectSerializableCodec<StartEvent>());
    clazzToCodecMap.put(TestEvent1.class, new ObjectSerializableCodec<TestEvent1>());
    clazzToCodecMap.put(TestEvent2.class, new ObjectSerializableCodec<TestEvent1>());
    Codec<?> codec = new MultiCodec<Object>(clazzToCodecMap);

    String hostAddress = NetUtils.getLocalAddress();
    return new DefaultRemoteManagerImplementation(name, hostAddress, localPort, codec, new LoggingEventHandler<Throwable>(), false, retry, retryTimeout);

  }

  private class SendingRemoteManagerThread implements Callable<Integer> {

    private final int remotePort;
    private final int timeout;
    private RemoteManager rm;

    
    public SendingRemoteManagerThread(RemoteManager rm, int remotePort, int timeout){
      this.remotePort = remotePort;
      this.timeout = timeout;
      this.rm = rm;
    }
    
    @Override
    public Integer call() throws Exception {

      Monitor monitor = new Monitor();
      TimerStage timer = new TimerStage(new TimeoutHandler(monitor), timeout, timeout);

      String hostAddress = NetUtils.getLocalAddress();
      RemoteIdentifierFactory factory = new DefaultRemoteIdentifierFactoryImplementation();
      RemoteIdentifier remoteId = factory.getNewInstance("socket://" + hostAddress + ":" + remotePort);

      EventHandler<StartEvent> proxyConnection = rm.getHandler(remoteId, StartEvent.class);
      EventHandler<TestEvent1> proxyHandler1 = rm.getHandler(remoteId, TestEvent1.class);
      EventHandler<TestEvent2> proxyHandler2 = rm.getHandler(remoteId, TestEvent2.class);

      AtomicInteger counter = new AtomicInteger(0);
      int finalSize = 0;
      rm.registerHandler(StartEvent.class, new MessageTypeEventHandler<StartEvent>(rm, monitor, counter, finalSize));

      proxyConnection.onNext(new StartEvent());

      monitor.mwait();

      proxyHandler1.onNext(new TestEvent1("hello1", 0.0));// registration after send expected to fail
      proxyHandler2.onNext(new TestEvent2("hello2", 0.0));// registration after send expected to fail
      timer.close();	 

      return counter.get();
    }
  }

  private class ReceivingRemoteManagerThread implements Callable<Integer> {

    private final int timeout;
    private final int numOfConnection;
    private final int numOfEvent;
    private RemoteManager rm;


    public ReceivingRemoteManagerThread(RemoteManager rm, int timeout, int numOfConnection, int numOfEvent){
      this.rm = rm;
      this.timeout = timeout;
      this.numOfConnection = numOfConnection;
      this.numOfEvent = numOfEvent;
    }
    
    
    @Override
    public Integer call() throws Exception {

      Monitor monitor = new Monitor();
      TimerStage timer = new TimerStage(new TimeoutHandler(monitor), timeout, timeout);

      AtomicInteger counter = new AtomicInteger(0);
      int finalSize = numOfConnection * numOfEvent;
      rm.registerHandler(StartEvent.class, new MessageTypeEventHandler<StartEvent>(rm, monitor, counter, finalSize));
      
      for (int i = 0; i < numOfConnection; i++) {
        monitor.mwait();
      }
      monitor.mwait();
      timer.close();	 
      return counter.get();
    }
  }

<<<<<<< HEAD
 
=======
  private RemoteManager getTestRemoteManager(String name, int localPort, int retry, int retryTimeout){
    Map<Class<?>, Codec<?>> clazzToCodecMap = new HashMap<Class<?>, Codec<?>>();
    clazzToCodecMap.put(StartEvent.class, new ObjectSerializableCodec<StartEvent>());
    clazzToCodecMap.put(TestEvent1.class, new ObjectSerializableCodec<TestEvent1>());
    clazzToCodecMap.put(TestEvent2.class, new ObjectSerializableCodec<TestEvent1>());
    Codec<?> codec = new MultiCodec<Object>(clazzToCodecMap);

    String hostAddress = NetUtils.getLocalAddress();
    return new DefaultRemoteManagerImplementation(name, hostAddress, localPort, codec, new LoggingEventHandler<Throwable>(), false, retry, retryTimeout);
  }

  private class SendingRemoteManagerThread implements Callable<Integer> {

    private final int remotePort;
    private final int timeout;
    private RemoteManager rm;


    public SendingRemoteManagerThread(RemoteManager rm, int remotePort, int timeout){
      this.remotePort = remotePort;
      this.timeout = timeout;
      this.rm = rm;
    }

    @Override
    public Integer call() throws Exception {

      Monitor monitor = new Monitor();
      TimerStage timer = new TimerStage(new TimeoutHandler(monitor), timeout, timeout);

      String hostAddress = NetUtils.getLocalAddress();
      RemoteIdentifierFactory factory = new DefaultRemoteIdentifierFactoryImplementation();
      RemoteIdentifier remoteId = factory.getNewInstance("socket://" + hostAddress + ":" + remotePort);

      EventHandler<StartEvent> proxyConnection = rm.getHandler(remoteId, StartEvent.class);
      EventHandler<TestEvent1> proxyHandler1 = rm.getHandler(remoteId, TestEvent1.class);
      EventHandler<TestEvent2> proxyHandler2 = rm.getHandler(remoteId, TestEvent2.class);

      AtomicInteger counter = new AtomicInteger(0);
      int finalSize = 0;
      rm.registerHandler(StartEvent.class, new MessageTypeEventHandler<StartEvent>(rm, monitor, counter, finalSize));

      proxyConnection.onNext(new StartEvent());

      monitor.mwait();

      proxyHandler1.onNext(new TestEvent1("hello1", 0.0));// registration after send expected to fail
      proxyHandler2.onNext(new TestEvent2("hello2", 0.0));// registration after send expected to fail
      timer.close();

      return counter.get();
    }
  }

  private class ReceivingRemoteManagerThread implements Callable<Integer> {

    private final int timeout;
    private final int numOfConnection;
    private final int numOfEvent;
    private RemoteManager rm;


    public ReceivingRemoteManagerThread(RemoteManager rm, int timeout, int numOfConnection, int numOfEvent){
      this.rm = rm;
      this.timeout = timeout;
      this.numOfConnection = numOfConnection;
      this.numOfEvent = numOfEvent;
    }
    
    @Override
    public Integer call() throws Exception {

      Monitor monitor = new Monitor();
      TimerStage timer = new TimerStage(new TimeoutHandler(monitor), timeout, timeout);

      AtomicInteger counter = new AtomicInteger(0);
      int finalSize = numOfConnection * numOfEvent;
      rm.registerHandler(StartEvent.class, new MessageTypeEventHandler<StartEvent>(rm, monitor, counter, finalSize));

      for (int i = 0; i < numOfConnection; i++) {
        monitor.mwait();
      }
      monitor.mwait();
      timer.close();
      return counter.get();
    }
  }
      
>>>>>>> a2e4cc98
  class MessageTypeEventHandler<T> implements EventHandler<RemoteMessage<T>> {

    private final RemoteManager rm;
    private final Monitor monitor;
    private final AtomicInteger counter;
    private final int finalSize;

    MessageTypeEventHandler(RemoteManager rm, Monitor monitor, AtomicInteger counter, int finalSize) {
      this.rm = rm;
      this.monitor = monitor;
      this.counter = counter;
      this.finalSize = finalSize;
    }

    @Override
    public void onNext(RemoteMessage<T> value) {

      RemoteIdentifier id = value.getIdentifier();
      T message = value.getMessage();

      System.out.println(this.getClass() + " " + value + " " + id.toString() + " " + message.toString());

      System.out.println("Sleeping to force a bug");
      // try {
      //   Thread.sleep(2000);
      //} catch (InterruptedException e) {

      //  e.printStackTrace();
      // }

      // register specific handlers
      rm.registerHandler(id, TestEvent1.class, new ConsoleEventHandler<TestEvent1>("console1", monitor, counter, finalSize));
      rm.registerHandler(id, TestEvent2.class, new ConsoleEventHandler<TestEvent2>("console2", monitor, counter, finalSize));
      monitor.mnotify();
    }

  }

  class ConsoleEventHandler<T> implements EventHandler<T> {

    private final String name;
    private final Monitor monitor;
    private final AtomicInteger counter;
    private final int finalSize;

    ConsoleEventHandler(String name, Monitor monitor, AtomicInteger counter, int finalSize) {
      this.name = name;
      this.monitor = monitor;
      this.counter = counter;
      this.finalSize = finalSize;
    }

    @Override
    public void onNext(T value) {
      System.out.println(this.getClass() + " " + name + " " + value);
      if (counter.incrementAndGet() == finalSize) {
        System.out.println(this.getClass() + " notify counter: " + counter.get());
        monitor.mnotify();
      }
    }
  }

  class ExceptionGenEventHandler<T> implements EventHandler<RemoteMessage<T>> {

    private final String name;

    ExceptionGenEventHandler(final String name) {
      this.name = name;
    }

    @Override
    public void onNext(RemoteMessage<T> value) {
      System.out.println(name + " " + value);
      throw new TestRuntimeException("Test exception");
    }

  }

  class ExceptionHandler implements EventHandler<Throwable> {

    private final Monitor monitor;

    ExceptionHandler(final Monitor monitor) {
      this.monitor = monitor;
    }

    @Override
    public void onNext(Throwable value) {
      System.out.println("!!! ExceptionHandler called : " + value);
      monitor.mnotify();
    }

  }

  final class TestRuntimeException extends RuntimeException {
    private static final long serialVersionUID = 1L;

    public TestRuntimeException(final String s) {
      super(s);
    }
  }

}<|MERGE_RESOLUTION|>--- conflicted
+++ resolved
@@ -47,8 +47,6 @@
 import com.microsoft.wake.remote.impl.ObjectSerializableCodec;
 import com.microsoft.wake.test.util.Monitor;
 import com.microsoft.wake.test.util.TimeoutHandler;
-<<<<<<< HEAD
-=======
 
 import org.junit.Assert;
 import org.junit.Rule;
@@ -64,7 +62,6 @@
 import java.util.concurrent.Future;
 import java.util.concurrent.atomic.AtomicInteger;
 import java.util.logging.Level;
->>>>>>> a2e4cc98
 
 public class RemoteManagerTest {
 
@@ -91,7 +88,7 @@
 
     String hostAddress = NetUtils.getLocalAddress();
 
-    RemoteManager rm = new DefaultRemoteManagerImplementation("name", hostAddress, port, codec, new LoggingEventHandler<Throwable>(), false, 1, 10000);
+    RemoteManager rm = new DefaultRemoteManagerImplementation("name", hostAddress, port, codec, new LoggingEventHandler<Throwable>(), false);
     RemoteIdentifierFactory factory = new DefaultRemoteIdentifierFactoryImplementation();
     RemoteIdentifier remoteId = factory.getNewInstance("socket://" + hostAddress + ":" + port);
     Assert.assertTrue(rm.getMyIdentifier().equals(remoteId));
@@ -121,30 +118,6 @@
   }
 
 
-  @Test
-  public void testRemoteManagerConnectionRetryTest() throws Exception {
-    ExecutorService smExecutor = Executors.newFixedThreadPool(1);
-    ExecutorService rmExecutor = Executors.newFixedThreadPool(1);
-
-    RemoteManager sendingManager = getTestRemoteManager("sender", 9000, 3, 2000);
-
-    Future<Integer> smFuture = smExecutor.submit(new SendingRemoteManagerThread(sendingManager, 9010, 20000));
-    Thread.sleep(1000);
-
-    RemoteManager receivingManager = getTestRemoteManager("receiver", 9010, 1, 2000);
-    Future<Integer> rmFuture = rmExecutor.submit(new ReceivingRemoteManagerThread(receivingManager, 20000, 1, 2));
-
-    int smCnt = smFuture.get();
-    int rmCnt = rmFuture.get();
-
-    receivingManager.close();
-    sendingManager.close();
-
-    Assert.assertEquals(0, smCnt);
-    Assert.assertEquals(2, rmCnt);
-  }
-
-  
   @Test
   public void testRemoteManagerConnectionRetryTest() throws Exception {
     ExecutorService smExecutor = Executors.newFixedThreadPool(1);
@@ -221,7 +194,7 @@
 
     String hostAddress = NetUtils.getLocalAddress();
 
-    RemoteManager rm = new DefaultRemoteManagerImplementation("name", hostAddress, port, codec, new LoggingEventHandler<Throwable>(), true, 1, 10000);
+    RemoteManager rm = new DefaultRemoteManagerImplementation("name", hostAddress, port, codec, new LoggingEventHandler<Throwable>(), true);
     RemoteIdentifierFactory factory = new DefaultRemoteIdentifierFactoryImplementation();
     RemoteIdentifier remoteId = factory.getNewInstance("socket://" + hostAddress + ":" + port);
 
@@ -262,7 +235,7 @@
 
     String hostAddress = NetUtils.getLocalAddress();
 
-    RemoteManager rm = new DefaultRemoteManagerImplementation("name", hostAddress, port, codec, new LoggingEventHandler<Throwable>(), false, 1, 10000);
+    RemoteManager rm = new DefaultRemoteManagerImplementation("name", hostAddress, port, codec, new LoggingEventHandler<Throwable>(), false);
 
     RemoteIdentifierFactory factory = new DefaultRemoteIdentifierFactoryImplementation();
     RemoteIdentifier remoteId = factory.getNewInstance("socket://" + hostAddress + ":" + port);
@@ -299,7 +272,7 @@
     String hostAddress = NetUtils.getLocalAddress();
 
     ExceptionHandler errorHandler = new ExceptionHandler(monitor);
-    try (RemoteManager rm = new DefaultRemoteManagerImplementation("name", hostAddress, port, codec, errorHandler, false, 1, 10000)) {
+    try (RemoteManager rm = new DefaultRemoteManagerImplementation("name", hostAddress, port, codec, errorHandler, false)) {
       RemoteIdentifierFactory factory = new DefaultRemoteIdentifierFactoryImplementation();
       RemoteIdentifier remoteId = factory.getNewInstance("socket://" + hostAddress + ":" + port);
 
@@ -316,7 +289,7 @@
       e.printStackTrace();
     }
   }
-  
+
   private RemoteManager getTestRemoteManager(String name, int localPort, int retry, int retryTimeout){
     Map<Class<?>, Codec<?>> clazzToCodecMap = new HashMap<Class<?>, Codec<?>>();
     clazzToCodecMap.put(StartEvent.class, new ObjectSerializableCodec<StartEvent>());
@@ -326,99 +299,6 @@
 
     String hostAddress = NetUtils.getLocalAddress();
     return new DefaultRemoteManagerImplementation(name, hostAddress, localPort, codec, new LoggingEventHandler<Throwable>(), false, retry, retryTimeout);
-
-  }
-
-  private class SendingRemoteManagerThread implements Callable<Integer> {
-
-    private final int remotePort;
-    private final int timeout;
-    private RemoteManager rm;
-
-    
-    public SendingRemoteManagerThread(RemoteManager rm, int remotePort, int timeout){
-      this.remotePort = remotePort;
-      this.timeout = timeout;
-      this.rm = rm;
-    }
-    
-    @Override
-    public Integer call() throws Exception {
-
-      Monitor monitor = new Monitor();
-      TimerStage timer = new TimerStage(new TimeoutHandler(monitor), timeout, timeout);
-
-      String hostAddress = NetUtils.getLocalAddress();
-      RemoteIdentifierFactory factory = new DefaultRemoteIdentifierFactoryImplementation();
-      RemoteIdentifier remoteId = factory.getNewInstance("socket://" + hostAddress + ":" + remotePort);
-
-      EventHandler<StartEvent> proxyConnection = rm.getHandler(remoteId, StartEvent.class);
-      EventHandler<TestEvent1> proxyHandler1 = rm.getHandler(remoteId, TestEvent1.class);
-      EventHandler<TestEvent2> proxyHandler2 = rm.getHandler(remoteId, TestEvent2.class);
-
-      AtomicInteger counter = new AtomicInteger(0);
-      int finalSize = 0;
-      rm.registerHandler(StartEvent.class, new MessageTypeEventHandler<StartEvent>(rm, monitor, counter, finalSize));
-
-      proxyConnection.onNext(new StartEvent());
-
-      monitor.mwait();
-
-      proxyHandler1.onNext(new TestEvent1("hello1", 0.0));// registration after send expected to fail
-      proxyHandler2.onNext(new TestEvent2("hello2", 0.0));// registration after send expected to fail
-      timer.close();	 
-
-      return counter.get();
-    }
-  }
-
-  private class ReceivingRemoteManagerThread implements Callable<Integer> {
-
-    private final int timeout;
-    private final int numOfConnection;
-    private final int numOfEvent;
-    private RemoteManager rm;
-
-
-    public ReceivingRemoteManagerThread(RemoteManager rm, int timeout, int numOfConnection, int numOfEvent){
-      this.rm = rm;
-      this.timeout = timeout;
-      this.numOfConnection = numOfConnection;
-      this.numOfEvent = numOfEvent;
-    }
-    
-    
-    @Override
-    public Integer call() throws Exception {
-
-      Monitor monitor = new Monitor();
-      TimerStage timer = new TimerStage(new TimeoutHandler(monitor), timeout, timeout);
-
-      AtomicInteger counter = new AtomicInteger(0);
-      int finalSize = numOfConnection * numOfEvent;
-      rm.registerHandler(StartEvent.class, new MessageTypeEventHandler<StartEvent>(rm, monitor, counter, finalSize));
-      
-      for (int i = 0; i < numOfConnection; i++) {
-        monitor.mwait();
-      }
-      monitor.mwait();
-      timer.close();	 
-      return counter.get();
-    }
-  }
-
-<<<<<<< HEAD
- 
-=======
-  private RemoteManager getTestRemoteManager(String name, int localPort, int retry, int retryTimeout){
-    Map<Class<?>, Codec<?>> clazzToCodecMap = new HashMap<Class<?>, Codec<?>>();
-    clazzToCodecMap.put(StartEvent.class, new ObjectSerializableCodec<StartEvent>());
-    clazzToCodecMap.put(TestEvent1.class, new ObjectSerializableCodec<TestEvent1>());
-    clazzToCodecMap.put(TestEvent2.class, new ObjectSerializableCodec<TestEvent1>());
-    Codec<?> codec = new MultiCodec<Object>(clazzToCodecMap);
-
-    String hostAddress = NetUtils.getLocalAddress();
-    return new DefaultRemoteManagerImplementation(name, hostAddress, localPort, codec, new LoggingEventHandler<Throwable>(), false, retry, retryTimeout);
   }
 
   private class SendingRemoteManagerThread implements Callable<Integer> {
@@ -498,7 +378,6 @@
     }
   }
       
->>>>>>> a2e4cc98
   class MessageTypeEventHandler<T> implements EventHandler<RemoteMessage<T>> {
 
     private final RemoteManager rm;
