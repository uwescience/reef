/**
 * Copyright (C) 2013 Microsoft Corporation
 *
 * Licensed under the Apache License, Version 2.0 (the "License");
 * you may not use this file except in compliance with the License.
 * You may obtain a copy of the License at
 *
 *         http://www.apache.org/licenses/LICENSE-2.0
 *
 * Unless required by applicable law or agreed to in writing, software
 * distributed under the License is distributed on an "AS IS" BASIS,
 * WITHOUT WARRANTIES OR CONDITIONS OF ANY KIND, either express or implied.
 * See the License for the specific language governing permissions and
 * limitations under the License.
 */
package com.microsoft.reef.io.network.util;

import com.google.protobuf.ByteString;
import com.microsoft.reef.io.network.naming.exception.NamingRuntimeException;
import com.microsoft.reef.io.network.proto.ReefNetworkGroupCommProtos.GroupCommMessage;
import com.microsoft.reef.io.network.proto.ReefNetworkGroupCommProtos.GroupMessageBody;
import com.microsoft.reef.io.network.proto.ReefNetworkGroupCommProtos.GroupCommMessage.Type;
import com.microsoft.wake.ComparableIdentifier;
import com.microsoft.wake.Identifier;
import com.microsoft.wake.IdentifierFactory;

import java.net.Inet4Address;
import java.net.InetAddress;
import java.net.NetworkInterface;
import java.net.SocketException;
import java.util.*;

public class Utils {

  private static final String DELIMITER = "-";

  public static List<Identifier> parseList(String ids, IdentifierFactory factory) {
    List<Identifier> result = new ArrayList<>();
    String[] tokens = ids.split(DELIMITER);
    for (String token : tokens) {
      result.add(factory.getNewInstance(token.trim()));
    }
    return result;
  }

  public static List<ComparableIdentifier> parseListCmp(String ids, IdentifierFactory factory) {
    List<ComparableIdentifier> result = new ArrayList<>();
    String[] tokens = ids.split(DELIMITER);
    for (String token : tokens) {
      result.add((ComparableIdentifier) factory.getNewInstance(token.trim()));
    }
    return result;
  }

  public static String listToString(List<ComparableIdentifier> ids) {
    if (ids == null || ids.size() == 0) return "";
    StringBuilder sb = new StringBuilder();
    for (ComparableIdentifier comparableIdentifier : ids) {
      sb.append(comparableIdentifier.toString());
      sb.append(DELIMITER);
    }
    sb.deleteCharAt(sb.length() - 1);
    return sb.toString();
  }

  public static List<Integer> createUniformCounts(int elemSize, int childSize) {
    List<Integer> result = new ArrayList<>(childSize);
    int remainder = elemSize % childSize;
    int quotient = elemSize / childSize;
    for (int i = 0; i < remainder; i++)
      result.add(quotient + 1);
    for (int i = remainder; i < childSize; i++)
      result.add(quotient);
    return result;
  }

  public static class Pair<T1, T2> {
    public final T1 first;
    public final T2 second;

    public Pair(T1 first, T2 second) {
      this.first = first;
      this.second = second;
    }

    @Override
    public String toString() {
      return "(" + first + "," + second + ")";
    }
  }

  private static class AddressComparator implements Comparator<Inet4Address> {

    @Override
    public int compare(Inet4Address aa, Inet4Address ba) {
      byte[] a = aa.getAddress();
      byte[] b = ba.getAddress();
      // local subnet comes after all else.
      if (a[0] == 127 && b[0] != 127) {
        return 1;
      }
      if (a[0] != 127 && b[0] == 127) {
        return -1;
      }
      for (int i = 0; i < 4; i++) {
        if (a[i] < b[i]) {
          return -1;
        }
        if (a[i] > b[i]) {
          return 1;
        }
      }
      return 0;
    }
  }

  /**
   * Call com.microsoft.wake.remote.NetUtils.getLocalAddress instead.
   *
   * @return
   * @deprecated
   */
  public static String getLocalAddress() {
    Enumeration<NetworkInterface> ifaces;
    try {
      ifaces = NetworkInterface.getNetworkInterfaces();
    } catch (SocketException e) {
      throw new NamingRuntimeException("Unable to get local host address", e.getCause());
    }
    TreeSet<Inet4Address> sortedAddrs = new TreeSet<>(new AddressComparator());
    while (ifaces.hasMoreElements()) {
      NetworkInterface iface = ifaces.nextElement();
      Enumeration<InetAddress> addrs = iface.getInetAddresses();
      while (addrs.hasMoreElements()) {
        InetAddress a = addrs.nextElement();
        if (a instanceof Inet4Address) {
          sortedAddrs.add((Inet4Address) a);
        }
      }
    }
    return sortedAddrs.pollFirst().getHostAddress();
  }
<<<<<<< HEAD
=======

  public static GroupCommMessage bldGCM(Type msgType, Identifier from, Identifier to, byte[]... elements) {
    GroupCommMessage.Builder GCMBuilder = GroupCommMessage.newBuilder();
    GCMBuilder.setType(msgType);
    GCMBuilder.setSrcid(from.toString());
    GCMBuilder.setDestid(to.toString());
    GroupMessageBody.Builder bodyBuilder = GroupMessageBody.newBuilder();
    for (byte[] element : elements) {
      bodyBuilder.setData(ByteString.copyFrom(element));
      GCMBuilder.addMsgs(bodyBuilder.build());
    }
    GroupCommMessage msg = GCMBuilder.build();
    return msg;
  }
  
>>>>>>> 1b1802a3
}<|MERGE_RESOLUTION|>--- conflicted
+++ resolved
@@ -92,9 +92,9 @@
   private static class AddressComparator implements Comparator<Inet4Address> {
 
     @Override
-    public int compare(Inet4Address aa, Inet4Address ba) {
-      byte[] a = aa.getAddress();
-      byte[] b = ba.getAddress();
+    public int compare(final Inet4Address aa, final Inet4Address ba) {
+      final byte[] a = aa.getAddress();
+      final byte[] b = ba.getAddress();
       // local subnet comes after all else.
       if (a[0] == 127 && b[0] != 127) {
         return 1;
@@ -121,18 +121,18 @@
    * @deprecated
    */
   public static String getLocalAddress() {
-    Enumeration<NetworkInterface> ifaces;
+    final Enumeration<NetworkInterface> ifaces;
     try {
       ifaces = NetworkInterface.getNetworkInterfaces();
-    } catch (SocketException e) {
+    } catch (final SocketException e) {
       throw new NamingRuntimeException("Unable to get local host address", e.getCause());
     }
-    TreeSet<Inet4Address> sortedAddrs = new TreeSet<>(new AddressComparator());
+    final TreeSet<Inet4Address> sortedAddrs = new TreeSet<>(new AddressComparator());
     while (ifaces.hasMoreElements()) {
-      NetworkInterface iface = ifaces.nextElement();
-      Enumeration<InetAddress> addrs = iface.getInetAddresses();
+      final NetworkInterface iface = ifaces.nextElement();
+      final Enumeration<InetAddress> addrs = iface.getInetAddresses();
       while (addrs.hasMoreElements()) {
-        InetAddress a = addrs.nextElement();
+        final InetAddress a = addrs.nextElement();
         if (a instanceof Inet4Address) {
           sortedAddrs.add((Inet4Address) a);
         }
@@ -140,22 +140,21 @@
     }
     return sortedAddrs.pollFirst().getHostAddress();
   }
-<<<<<<< HEAD
-=======
 
-  public static GroupCommMessage bldGCM(Type msgType, Identifier from, Identifier to, byte[]... elements) {
-    GroupCommMessage.Builder GCMBuilder = GroupCommMessage.newBuilder();
+  public static GroupCommMessage bldGCM(
+      final Type msgType, final Identifier from, final Identifier to, final byte[]... elements) {
+
+    final GroupCommMessage.Builder GCMBuilder = GroupCommMessage.newBuilder();
     GCMBuilder.setType(msgType);
     GCMBuilder.setSrcid(from.toString());
     GCMBuilder.setDestid(to.toString());
-    GroupMessageBody.Builder bodyBuilder = GroupMessageBody.newBuilder();
-    for (byte[] element : elements) {
+
+    final GroupMessageBody.Builder bodyBuilder = GroupMessageBody.newBuilder();
+    for (final byte[] element : elements) {
       bodyBuilder.setData(ByteString.copyFrom(element));
       GCMBuilder.addMsgs(bodyBuilder.build());
     }
-    GroupCommMessage msg = GCMBuilder.build();
-    return msg;
+
+    return GCMBuilder.build();
   }
-  
->>>>>>> 1b1802a3
 }