--- conflicted
+++ resolved
@@ -15,17 +15,9 @@
  */
 package com.microsoft.reef.examples.data.loading;
 
-<<<<<<< HEAD
-import java.util.ArrayList;
-import java.util.List;
-=======
->>>>>>> b81993b7
 import java.util.logging.Logger;
 
 import javax.inject.Inject;
-
-import org.apache.hadoop.io.LongWritable;
-import org.apache.hadoop.io.Text;
 
 import com.microsoft.reef.annotations.audience.TaskSide;
 import com.microsoft.reef.io.data.loading.api.DataSet;
@@ -41,33 +33,19 @@
 @TaskSide
 public class LineCountingTask implements Task {
   private static final Logger LOG = Logger.getLogger(LineCountingTask.class.getName());
-<<<<<<< HEAD
-  private final DataSet<LongWritable,Text> dataSet;
-=======
   
   private final DataSet<?,?> dataSet;
->>>>>>> b81993b7
   
   @Inject
-  public LineCountingTask(final DataSet<LongWritable,Text> dataSet) {
+  public LineCountingTask(final DataSet<?,?> dataSet) {
     this.dataSet = dataSet;
   }
 
   @Override
   public byte[] call(final byte[] arg0) throws Exception {
     int numEx = 0;
-<<<<<<< HEAD
-    List<Example> examples = new ArrayList<>();
-    Parser<String> parser = new SVMLightParser();
-    for (final Pair<LongWritable,Text> keyValue : dataSet) {
-      final String value = keyValue.second.toString();
-      if(value.isEmpty())
-        continue;
-      examples.add(parser.parse(value));
-=======
     for (final Pair<?,?> keyValue : dataSet) {
       LOG.finest(keyValue.toString());
->>>>>>> b81993b7
       ++numEx;
     }
     return Integer.toString(numEx).getBytes();
